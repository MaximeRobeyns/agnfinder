import argparse
import logging
import glob

import numpy as np
import matplotlib.pyplot as plt
import seaborn as sns
from matplotlib.colors import ListedColormap
from matplotlib import cm
import h5py
from tqdm import tqdm



def plot_posterior_stripes(params, marginals, true_params, n_param_bins=50, n_posterior_bins=50):
    fig, axes = plt.subplots(nrows=3, ncols=3, figsize=(12, 12))
    all_axes = [ax for col in axes for ax in col]
    sns.set_context('notebook')
    sns.set_style('white')

    # with a made up array, get the bins to use
    dummy_array = np.zeros(42)  # anything
    _, param_bins = np.histogram(dummy_array, range=(0., 1.), bins=n_param_bins)

    for param_n in range(len(params)):
        ax = all_axes[param_n]
        posterior_record = np.zeros((n_param_bins, n_posterior_bins)) * 0
        posterior_colors = np.zeros((n_param_bins, n_posterior_bins, 4)) * 0
        galaxy_counts = np.zeros((n_param_bins))  # to track how many galaxies have been added
        for galaxy_n, _ in enumerate(marginals):
            true_param = true_params[galaxy_n, param_n]
            true_param_index = np.digitize(true_param, param_bins)  # fnd the bin index for true_param
            # print(true_param_index)
            stripe = marginals[galaxy_n, param_n]
            if true_param_index < n_param_bins:  # exclude =50 edge case TODO
                posterior_record[true_param_index] += np.nan_to_num(stripe)  # nans to 0's
                # posterior_record[true_param_index] = stripe
                galaxy_counts[true_param_index] += 1

        # print(posterior_record[:, 0])
        # print(posterior_record)
        # divide out by how many galaxies were added at each index
        # posterior_record = posterior_record / galaxy_counts
        for n in range(len(galaxy_counts)):
            posterior_record[n] = posterior_record[n] / galaxy_counts[n]
        # print(posterior_record)
        # replace any 0's with nans, for clarity
        posterior_record[np.isclose(posterior_record, 0)] = np.nan
        # trim extreme values
        ceiling = np.quantile(posterior_record[~np.isnan(posterior_record)], .95)
        posterior_record = np.clip(posterior_record, 0, ceiling)

        # plot in single color
        ax.pcolormesh(param_bins, param_bins, np.transpose(posterior_record), cmap='Blues')  
        # OR plot colored by value of one param
        # coloring_param_index = 5
        # for galaxy_n, galaxy in enumerate(marginals):
        #     custom_cmap = get_cmap(true_params[galaxy_n, coloring_param_index])
        #     true_param = true_params[galaxy_n, param_n]
        #     true_param_index = np.digitize(true_param, param_bins)  # find the bin index for true_param
        #     if true_param_index < n_param_bins:  # exclude =50 edge case TODO
        #         posterior_colors[true_param_index] = custom_cmap(posterior_record[true_param_index])
        # ax.imshow(np.transpose(posterior_colors, axes=[1, 0, 2]), origin='lower')
        
        ax.grid(False)
        # ax.plot([0., 50.], [0., 50.], 'k--', alpha=0.3)
        ax.set_title('{}'.format(params[param_n]), fontsize=22)
        ax.set_xlabel('Truth')
        ax.set_ylabel(r'Sampled Posterior')
    for ax_n, ax in enumerate(all_axes):
        if ax_n >= len(params):
            ax.remove()
    fig.tight_layout()
    return fig, axes


def get_cmap(hue_val):
    base_color = plt.get_cmap('viridis')(hue_val)[:3]
    base_colors = np.array([base_color for _ in np.linspace(0, 1, 256)])
    x = np.linspace(0, 1, 256).reshape(-1, 1)
    newcolors = np.concatenate((base_colors, x), axis=1)
    return ListedColormap(newcolors)


def rename_params(input_names):
    model_params = ['redshift', 'mass', 'dust2', 'tage', 'tau', 'agn_disk_scaling', 'agn_eb_v', 'agn_torus_scaling', 'inclination']
    human_names = ['Redshift', 'Stellar Mass', 'Dust', 'Age', 'Tau', 'AGN Disk Scale', 'AGN E(B-V)', 'AGN Torus Scale', 'AGN Torus Incl.']
    renamer = dict(zip(model_params, human_names))
    return [renamer[x] for x in input_names]

def load_samples(save_dir, min_acceptance, max_redshift):
    galaxy_locs = glob.glob(save_dir + '/*.h5')
    assert galaxy_locs

    # open one file to work out the format of the data
    for n, galaxy_loc in tqdm(enumerate(galaxy_locs), unit=' galaxies loaded'):
        f = h5py.File(galaxy_locs[0], mode='r')
        params = f['samples'].attrs['free_param_names']
        # don't care about fixed params
#     params = rename_params(params)

    marginals = np.zeros((len(galaxy_locs), len(params), 50))  # TODO magic number which must match run_sampler.py
    true_params = np.zeros((len(galaxy_locs), len(params)))
    allowed_redshift = np.zeros(len(galaxy_locs), dtype=bool)
    allowed_acceptance = np.zeros(len(galaxy_locs), dtype=bool)
    for n, galaxy_loc in tqdm(enumerate(galaxy_locs), unit=' galaxies loaded'):
        f = h5py.File(galaxy_loc, mode='r')
        galaxy_marginals = f['marginals'][...]
        galaxy_true_params = f['true_params'][...]
        # is_accepted = f['is_accepted'][...].mean()
        # accept[n] = is_accepted >= args.min_acceptance
        value_for_80p = np.quantile(galaxy_marginals, .8, axis=1)
        num_geq_80p = (galaxy_marginals.transpose() > value_for_80p).sum(axis=0)
        # print(num_geq_80p, num_geq_80p.shape)
<<<<<<< HEAD
        allowed_acceptance[n] = np.mean(num_geq_80p) > min_acceptance
        allowed_redshift[n] = f['fixed_params'][0] * 4 < max_redshift  # absolutely must match hypercube physical redshift limit
=======
        allowed_acceptance[n] = np.mean(num_geq_80p) > args.min_acceptance
        if 'Redshift' not in params:
            allowed_redshift[n] = f['fixed_params'][0] * 4 < args.max_redshift  # absolutely must match hypercube physical redshift limit
        else:
            allowed_redshift[n] = True
>>>>>>> 88386799

        marginals[n] = galaxy_marginals
        true_params[n] = galaxy_true_params

    # filter to galaxies with decent acceptance
    logging.info('{} galaxies of {} have mean acceptance > {}'.format(allowed_acceptance.sum(), len(allowed_acceptance), min_acceptance))
    logging.info('{} galaxies of {} have redshift > {}'.format(allowed_redshift.sum(), len(allowed_redshift), args.max_redshift))
    accept = allowed_acceptance & allowed_redshift
    marginals = marginals[accept]
    true_params = true_params[accept]
    return params, marginals, true_params


def main(save_dir, min_acceptance, max_redshift):
    params, marginals_true_params = load_samples(save_dir, min_acceptance, max_redshift)
    fig, axes = plot_posterior_stripes(params, marginals, true_params)
    return fig, axes


if __name__ == '__main__':

    sns.set_context('notebook')
    sns.set(font_scale=1.3)

    parser = argparse.ArgumentParser(description='Find AGN!')
    parser.add_argument('--save-dir', dest='save_dir', type=str)
    parser.add_argument('--min-acceptance', default=0.6, type=float, dest='min_acceptance')
    parser.add_argument('--max-redshift', type=float, dest='max_redshift', default=4.0)
    args = parser.parse_args()

    fig, axes = main(args.save_dir, args.min_acceptance, args.max_redshift)

    fig.savefig('results/latest_posterior_stripes.png')
    fig.savefig('results/latest_posterior_stripes.pdf')<|MERGE_RESOLUTION|>--- conflicted
+++ resolved
@@ -112,16 +112,11 @@
         value_for_80p = np.quantile(galaxy_marginals, .8, axis=1)
         num_geq_80p = (galaxy_marginals.transpose() > value_for_80p).sum(axis=0)
         # print(num_geq_80p, num_geq_80p.shape)
-<<<<<<< HEAD
-        allowed_acceptance[n] = np.mean(num_geq_80p) > min_acceptance
-        allowed_redshift[n] = f['fixed_params'][0] * 4 < max_redshift  # absolutely must match hypercube physical redshift limit
-=======
         allowed_acceptance[n] = np.mean(num_geq_80p) > args.min_acceptance
         if 'Redshift' not in params:
             allowed_redshift[n] = f['fixed_params'][0] * 4 < args.max_redshift  # absolutely must match hypercube physical redshift limit
         else:
             allowed_redshift[n] = True
->>>>>>> 88386799
 
         marginals[n] = galaxy_marginals
         true_params[n] = galaxy_true_params

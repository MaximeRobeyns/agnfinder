# Byte-compiled / optimized / DLL files
__pycache__/
*.py[cod]
*$py.class

# C extensions
*.so

# Distribution / packaging
.Python
build/
develop-eggs/
dist/
downloads/
eggs/
.eggs/
lib/
lib64/
parts/
sdist/
var/
wheels/
*.egg-info/
.installed.cfg
*.egg
MANIFEST

# PyInstaller
#  Usually these files are written by a python script from a template
#  before PyInstaller builds the exe, so as to inject date/other infos into it.
*.manifest
*.spec

# Installer logs
pip-log.txt
pip-delete-this-directory.txt

# Unit test / coverage reports
htmlcov/
.tox/
.coverage
.coverage.*
.cache
nosetests.xml
coverage.xml
*.cover
.hypothesis/
.pytest_cache/

# Translations
*.mo
*.pot

# Django stuff:
*.log
local_settings.py
db.sqlite3

# Flask stuff:
instance/
.webassets-cache

# Scrapy stuff:
.scrapy

# Sphinx documentation
docs/_build/

# PyBuilder
target/

# Jupyter Notebook
.ipynb_checkpoints

# pyenv
.python-version

# celery beat schedule file
celerybeat-schedule

# SageMath parsed files
*.sage.py

# Environments
.env
.venv
env/
venv/
ENV/
env.bak/
venv.bak/

# Spyder project settings
.spyderproject
.spyproject

# Rope project settings
.ropeproject

# mkdocs documentation
/site

# mypy
.mypy_cache/

tests/test_figures

out/*
*.pickle
*.h5py
results
data/*.hdf5
<<<<<<< HEAD

results/*.png
=======
data/*.png
>>>>>>> 0a4ab550
<|MERGE_RESOLUTION|>--- conflicted
+++ resolved
@@ -110,9 +110,5 @@
 *.h5py
 results
 data/*.hdf5
-<<<<<<< HEAD
-
 results/*.png
-=======
 data/*.png
->>>>>>> 0a4ab550
